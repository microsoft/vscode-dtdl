// Copyright (c) Microsoft Corporation. All rights reserved.
// Licensed under the MIT license.

import { commands, ExtensionContext, Memento, Uri, window } from "vscode";
import { Constants } from "./constants";
import { TelemetryClient } from "./telemetryClient";

const PROBABILITY = 1;
const SESSION_COUNT_THRESHOLD = 2;
const SESSION_COUNT_KEY = "nsat/sessionCount";
const LAST_SESSION_DATE_KEY = "nsat/lastSessionDate";
const TAKE_SURVEY_DATE_KEY = "nsat/takeSurveyDate";
const DONT_SHOW_DATE_KEY = "nsat/dontShowDate";
const SKIP_VERSION_KEY = "nsat/skipVersion";
const IS_CANDIDATE_KEY = "nsat/isCandidate";

/**
 * User survey client
 */
export class NSAT {
  constructor(private readonly surveyUrl: string, private readonly telemetryClient: TelemetryClient) {}

  /**
   * ask user to take survey
   * @param context extension context
   */
  public async takeSurvey(context: ExtensionContext) {
    const globalState: Memento = context.globalState;
    if (!globalState) {
      return;
    }
    const skipVersion: string = globalState.get(SKIP_VERSION_KEY, Constants.EMPTY_STRING);
    if (skipVersion) {
      return;
    }
    const date: string = new Date().toDateString();
    const lastSessionDate: string = globalState.get(LAST_SESSION_DATE_KEY, new Date(0).toDateString());
    if (date === lastSessionDate) {
      return;
    }
    const sessionCount: number = globalState.get(SESSION_COUNT_KEY, 0) + 1;
    await globalState.update(LAST_SESSION_DATE_KEY, date);
    await globalState.update(SESSION_COUNT_KEY, sessionCount);
    if (sessionCount < SESSION_COUNT_THRESHOLD) {
      return;
    }
    const isCandidate: boolean = globalState.get(IS_CANDIDATE_KEY, false) || Math.random() < PROBABILITY;
    await globalState.update(IS_CANDIDATE_KEY, isCandidate);
    const extensionVersion: string = this.telemetryClient.extensionVersion;
    if (!isCandidate) {
      await globalState.update(SKIP_VERSION_KEY, extensionVersion);
      return;
    }
    const take = {
      title: "Take Survey",
      run: async () => {
        this.telemetryClient.sendEvent("nsat.survey/takeShortSurvey");
        commands.executeCommand(
          "vscode.open",
          Uri.parse(
            `${this.surveyUrl}?o=${encodeURIComponent(process.platform)}&v=${encodeURIComponent(extensionVersion)}`,
          ),
        );
        await globalState.update(IS_CANDIDATE_KEY, false);
        await globalState.update(SKIP_VERSION_KEY, extensionVersion);
        await globalState.update(TAKE_SURVEY_DATE_KEY, date);
      },
    };
    const remind = {
      title: "Remind Me Later",
      run: async () => {
        this.telemetryClient.sendEvent("nsat.survey/remindMeLater");
        await globalState.update(SESSION_COUNT_KEY, 0);
      },
    };
    const never = {
      title: "Don't Show Again",
      run: async () => {
        this.telemetryClient.sendEvent("nsat.survey/dontShowAgain");
        await globalState.update(IS_CANDIDATE_KEY, false);
        await globalState.update(SKIP_VERSION_KEY, extensionVersion);
        await globalState.update(DONT_SHOW_DATE_KEY, date);
      },
    };
    this.telemetryClient.sendEvent("nsat.survey/userAsked");
    const button = await window.showInformationMessage(
<<<<<<< HEAD
      "Do you mind taking a quick feedback survey about IoT Plug and Play Extension for VS Code?",
=======
      "Do you mind taking a quick feedback survey about DTDL Extension for VS Code?",
>>>>>>> 70ba49a5
      take,
      remind,
      never,
    );
    await (button || remind).run();
  }
}<|MERGE_RESOLUTION|>--- conflicted
+++ resolved
@@ -84,11 +84,7 @@
     };
     this.telemetryClient.sendEvent("nsat.survey/userAsked");
     const button = await window.showInformationMessage(
-<<<<<<< HEAD
-      "Do you mind taking a quick feedback survey about IoT Plug and Play Extension for VS Code?",
-=======
       "Do you mind taking a quick feedback survey about DTDL Extension for VS Code?",
->>>>>>> 70ba49a5
       take,
       remind,
       never,
