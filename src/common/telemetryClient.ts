--- conflicted
+++ resolved
@@ -4,10 +4,7 @@
 import * as fs from "fs";
 import * as vscode from "vscode";
 import TelemetryReporter from "vscode-extension-telemetry";
-<<<<<<< HEAD
-=======
 import { Constants } from "./constants";
->>>>>>> 70ba49a5
 import { TelemetryContext } from "./telemetryContext";
 
 /**
@@ -58,25 +55,12 @@
     if (!this.client) {
       return;
     }
-<<<<<<< HEAD
-    if (telemetryContext) {
-      telemetryContext.properties[TelemetryClient.IS_INTERNAL] = this.isInternal.toString();
-      this.client.sendTelemetryEvent(eventName, telemetryContext.properties, telemetryContext.measurements);
-    } else {
-      const properties = { [TelemetryClient.IS_INTERNAL]: this.isInternal.toString() };
-      this.client.sendTelemetryEvent(eventName, properties);
-=======
     if (!telemetryContext) {
       const properties = { [TelemetryClient.IS_INTERNAL]: this.isInternal.toString() };
       this.client.sendTelemetryEvent(eventName, properties);
       return;
->>>>>>> 70ba49a5
     }
 
-<<<<<<< HEAD
-  /**
-   * dispose telemetry client
-=======
     telemetryContext.properties[TelemetryClient.IS_INTERNAL] = this.isInternal.toString();
 
     if (telemetryContext.succeeded()) {
@@ -88,7 +72,6 @@
 
   /**
    * dispose
->>>>>>> 70ba49a5
    */
   public dispose(): void {
     if (this.client) {
