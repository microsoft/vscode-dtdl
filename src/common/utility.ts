--- conflicted
+++ resolved
@@ -4,10 +4,6 @@
 import * as fs from "fs-extra";
 import * as path from "path";
 import { DeviceModelManager, ModelType } from "../deviceModel/deviceModelManager";
-<<<<<<< HEAD
-import { DigitalTwinConstants } from "../intelliSense/digitalTwinConstants";
-=======
->>>>>>> 70ba49a5
 import { Constants } from "./constants";
 
 /**
@@ -54,8 +50,6 @@
   /**
    * get json content from file
    * @param filePath file path
-<<<<<<< HEAD
-=======
    */
   public static async getJsonContent(filePath: string): Promise<any> {
     return fs.readJson(filePath, { encoding: Constants.UTF8 });
@@ -65,7 +59,6 @@
    * replace all for content
    * @param str string
    * @param replacement replacement
->>>>>>> 70ba49a5
    */
   private static replaceAll(str: string, replacement: Map<string, string>): string {
     const keys = Array.from(replacement.keys());
