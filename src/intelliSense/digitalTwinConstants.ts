// Copyright (c) Microsoft Corporation. All rights reserved.
// Licensed under the MIT license.

/**
 * Message for diagnostic result
 */
export enum DiagnosticMessage {
  MissingType = "@type is missing.",
  InvalidType = "Invalid type. Valid types:",
  UnexpectedProperty = "is unexpected.",
<<<<<<< HEAD
  MissingRequiredProperties = "Missing required properties:",
  ShorterThanMinLength = "String is shorter than the minimum length of",
  LongerThanMaxLength = "String is longer than the maximum length of",
  NotMatchPattern = "String does not match the pattern of",
  NotObjectType = "Object is not expected.",
=======
  MissRequiredProperties = "Miss required properties:",
>>>>>>> 70ba49a5
  EmptyObject = "Object is empty.",
  EmptyString = "String is empty.",
  EmptyArray = "Array is empty.",
  NotObjectType = "Object is not expected.",
  NotArrayType = "Array is not expected.",
  ValueNotString = "Value is not string.",
  ValueNotInteger = "Value is not integer.",
  LessThanMinLength = "String length is less than the minimum length of",
  GreaterThanMaxLength = "String is greater than the maximum length of",
  LessThanMinCount = "Array size is less than the minimum count of",
  GreaterThanMaxCount = "Array size is greater than maximum count of",
  LessThanMinValue = "Number is less than the minimum value of",
  GreaterThanMaxValue = "Number is greater than the maximum value of",
  NotMatchPattern = "String does not match the pattern of",
  ConflictType = "Conflict type:",
<<<<<<< HEAD
  ValueNotString = "Value is not string.",
=======
  CoTypeNotAllowed = "Co-type is not allowed. Only Telemetry, Property, Relationship support co-type.",
  NestedNotAllowed = "is not allowed to be nested.",
  DuplicateElement = "has been assigned to another element.",
  InvalidValue = "Invalid value. Valid values:",
  InvalidDtmiLength = "The maximum length of DTMI is",
  InvalidDtmiPattern = "The pattern of DTMI is dtmi:<path>;<version>. Path may contain only letters, digits, underscore, and colon. Version must be numeric.",
  InvalidDtmiVersion = "Version must be no more than 9 digits and may not start with 0.",
  InvalidDtmiPath = "Path segments are separated by colons. Each path segment must be non-empty string that begins with letter and ends with letter or digit.",
>>>>>>> 70ba49a5
}

/**
 * Constants for DigitalTwin IntelliSense
 */
export class DigitalTwinConstants {
  public static readonly DTDL_MIN_VERSION = 2;
  public static readonly DTDL_CURRENT_VERSION = 2;
  public static readonly DTMI_MAX_LENGTH = 2048;
  public static readonly PARTITION_CLASS_ID_MAX_LENGTH = 128;
  public static readonly LANGUAGE_ID = "json";
  public static readonly LANG_STRING = "langString";
  public static readonly ENTRY = "@entry";
  public static readonly ID = "@id";
  public static readonly TYPE = "@type";
<<<<<<< HEAD
  public static readonly CONTAINER = "@container";
  public static readonly LIST = "@list";
  public static readonly SET = "@set";
  public static readonly LANGUAGE = "@language";
  public static readonly ENTRY_NODE = "@entry";
  public static readonly DUMMY_NODE = "@dummy";
  public static readonly INTERFACE_NODE = "Interface";
  public static readonly CAPABILITY_MODEL_NODE = "CapabilityModel";
  public static readonly SCHEMA_NODE = "Schema";
  public static readonly UNIT_NODE = "Unit";
  public static readonly INTERFACE_SCHEMA_NODE = "InterfaceInstance/schema";
  public static readonly WORD_STOP = ' \t\n\r\v":{[,';
  public static readonly REQUIRED_PROPERTY_LABEL = "(required)";
  public static readonly IOT_MODEL_LABEL = "IoTModel";
  public static readonly CONTEXT_TEMPLATE = "http://azureiot.com/v1/contexts/IoTModel.json";
  public static readonly SUPPORT_SEMANTIC_TYPES = new Set<string>(["Telemetry", "Property"]);
=======
  public static readonly CONTEXT = "@context";
  public static readonly DUMMY = "@dummy";
  public static readonly NAME_PROPERTY = "name";
  public static readonly UNIT_PROPERTY = "unit";
  public static readonly SCHEMA_CLASS = "Schema";
  public static readonly COMPONENT_CLASS = "Component";
  public static readonly LINE_FEED = "\n";
  public static readonly DEFAULT_DELIMITER = ",";
  public static readonly SCHEMA_DELIMITER = "#";
  public static readonly DTMI_PATH_DELIMITER = ":";
  public static readonly DTMI_VERSION_DELIMITER = ";";
  public static readonly REQUIRED_PROPERTY_LABEL = "(required)";
  public static readonly WORD_STOP = ' \t\n\r\v":{[,';
  public static readonly CONTEXT_REGEX = /^dtmi:dtdl:context;(\d+)$/;
  public static readonly DTMI_PATTERN_REGEX = new RegExp("^dtmi:[A-Za-z0-9_:]*;[0-9]+$");
  public static readonly DTMI_VERSION_REGEX = new RegExp(";[1-9][0-9]{0,8}$");
  public static readonly DTMI_PATH_REGEX = new RegExp(
    "^dtmi:[A-Za-z](?:[A-Za-z0-9_]*[A-Za-z0-9])?(?::[A-Za-z](?:[A-Za-z0-9_]*[A-Za-z0-9])?)*;[1-9][0-9]{0,8}$",
  );
>>>>>>> 70ba49a5
}<|MERGE_RESOLUTION|>--- conflicted
+++ resolved
@@ -8,15 +8,7 @@
   MissingType = "@type is missing.",
   InvalidType = "Invalid type. Valid types:",
   UnexpectedProperty = "is unexpected.",
-<<<<<<< HEAD
-  MissingRequiredProperties = "Missing required properties:",
-  ShorterThanMinLength = "String is shorter than the minimum length of",
-  LongerThanMaxLength = "String is longer than the maximum length of",
-  NotMatchPattern = "String does not match the pattern of",
-  NotObjectType = "Object is not expected.",
-=======
   MissRequiredProperties = "Miss required properties:",
->>>>>>> 70ba49a5
   EmptyObject = "Object is empty.",
   EmptyString = "String is empty.",
   EmptyArray = "Array is empty.",
@@ -32,9 +24,6 @@
   GreaterThanMaxValue = "Number is greater than the maximum value of",
   NotMatchPattern = "String does not match the pattern of",
   ConflictType = "Conflict type:",
-<<<<<<< HEAD
-  ValueNotString = "Value is not string.",
-=======
   CoTypeNotAllowed = "Co-type is not allowed. Only Telemetry, Property, Relationship support co-type.",
   NestedNotAllowed = "is not allowed to be nested.",
   DuplicateElement = "has been assigned to another element.",
@@ -43,7 +32,6 @@
   InvalidDtmiPattern = "The pattern of DTMI is dtmi:<path>;<version>. Path may contain only letters, digits, underscore, and colon. Version must be numeric.",
   InvalidDtmiVersion = "Version must be no more than 9 digits and may not start with 0.",
   InvalidDtmiPath = "Path segments are separated by colons. Each path segment must be non-empty string that begins with letter and ends with letter or digit.",
->>>>>>> 70ba49a5
 }
 
 /**
@@ -59,24 +47,6 @@
   public static readonly ENTRY = "@entry";
   public static readonly ID = "@id";
   public static readonly TYPE = "@type";
-<<<<<<< HEAD
-  public static readonly CONTAINER = "@container";
-  public static readonly LIST = "@list";
-  public static readonly SET = "@set";
-  public static readonly LANGUAGE = "@language";
-  public static readonly ENTRY_NODE = "@entry";
-  public static readonly DUMMY_NODE = "@dummy";
-  public static readonly INTERFACE_NODE = "Interface";
-  public static readonly CAPABILITY_MODEL_NODE = "CapabilityModel";
-  public static readonly SCHEMA_NODE = "Schema";
-  public static readonly UNIT_NODE = "Unit";
-  public static readonly INTERFACE_SCHEMA_NODE = "InterfaceInstance/schema";
-  public static readonly WORD_STOP = ' \t\n\r\v":{[,';
-  public static readonly REQUIRED_PROPERTY_LABEL = "(required)";
-  public static readonly IOT_MODEL_LABEL = "IoTModel";
-  public static readonly CONTEXT_TEMPLATE = "http://azureiot.com/v1/contexts/IoTModel.json";
-  public static readonly SUPPORT_SEMANTIC_TYPES = new Set<string>(["Telemetry", "Property"]);
-=======
   public static readonly CONTEXT = "@context";
   public static readonly DUMMY = "@dummy";
   public static readonly NAME_PROPERTY = "name";
@@ -96,5 +66,4 @@
   public static readonly DTMI_PATH_REGEX = new RegExp(
     "^dtmi:[A-Za-z](?:[A-Za-z0-9_]*[A-Za-z0-9])?(?::[A-Za-z](?:[A-Za-z0-9_]*[A-Za-z0-9])?)*;[1-9][0-9]{0,8}$",
   );
->>>>>>> 70ba49a5
 }