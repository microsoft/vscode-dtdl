// Copyright (c) Microsoft Corporation. All rights reserved.
// Licensed under the MIT license.

import * as parser from "jsonc-parser";
import * as vscode from "vscode";
import { Constants } from "../common/constants";
import { DigitalTwinConstants } from "./digitalTwinConstants";
<<<<<<< HEAD
import { ClassNode, DigitalTwinGraph, PropertyNode, ValueSchema } from "./digitalTwinGraph";
import { IntelliSenseUtility, JsonNodeType, PropertyPair } from "./intelliSenseUtility";
import { LANGUAGE_CODE } from "./languageCode";
=======
import { ClassNode, Literal, NodeKind, PropertyNode } from "./digitalTwinGraph";
import { IntelliSenseUtility, JsonNodeType, ModelContent, PropertyPair } from "./intelliSenseUtility";
import { LANGUAGE_CODE } from "./languageCode";

interface Suggestion {
  isProperty: boolean;
  label: string;
  insertText: string;
  includeSeparator: boolean;
}
>>>>>>> 70ba49a5

/**
 * Completion item provider for DigitalTwin IntelliSense
 */
export class DigitalTwinCompletionItemProvider
  implements vscode.CompletionItemProvider {
  /**
   * get text for json parser after completion
   * @param document text document
   * @param position position
   */
  private static getTextForParse(document: vscode.TextDocument, position: vscode.Position): string {
    const text: string = document.getText();
    const offset: number = document.offsetAt(position);

    if (DigitalTwinCompletionItemProvider.isAtPropertyKey(document, position)) {
      return text;
    }
    return DigitalTwinCompletionItemProvider.completeText(text, offset);
  }

  private static isAtPropertyKey(
    document: vscode.TextDocument, position: vscode.Position): boolean {
    const text: string = document.getText();

    const textNode: parser.Node = parser.parseTree(text);

    const stringNode: parser.Node | undefined =
      parser.findNodeAtOffset(textNode, document.offsetAt(position));
    if (!stringNode) {
      return false;
    }

    const scanner: parser.JSONScanner = parser.createScanner(text, true);
    const range: vscode.Range =
      DigitalTwinCompletionItemProvider.evaluateOverwriteRange(document, position, stringNode);
    scanner.setPosition(document.offsetAt(range.end));
    const token: parser.SyntaxKind = scanner.scan();
    return token === parser.SyntaxKind.ColonToken;
  }

  private static completeText(text: string, offset: number): string {
    if (text[offset] === Constants.COMPLETION_TRIGGER) {
      const edit: parser.Edit = {
        offset,
        length: 1,
        content: Constants.COMPLETION_TRIGGER + DigitalTwinConstants.DEFAULT_DELIMITER,
      };
      text = parser.applyEdits(text, [edit]);
    }
    return text;
  }

  private static getSuggestion(stringNode: parser.Node): Suggestion[] {
    const suggestions: Suggestion[] = [];

    const jsonPropertyNode: parser.Node | undefined = stringNode.parent;
    if (!jsonPropertyNode || jsonPropertyNode.type !== JsonNodeType.Property || !jsonPropertyNode.children) {
      return suggestions;
    }

    const objectNode: parser.Node | undefined = jsonPropertyNode.parent;
    if (!objectNode || objectNode.type !== JsonNodeType.Object) {
      return suggestions;
    }

    if (stringNode === jsonPropertyNode.children[0]) {
      const suggestWithValue: boolean = jsonPropertyNode.children.length < 2;
      DigitalTwinCompletionItemProvider.suggestProperty(objectNode, suggestWithValue, suggestions);
    } else {
      const propertyName: string = jsonPropertyNode.children[0].value;
      DigitalTwinCompletionItemProvider.suggestValue(propertyName, objectNode, suggestions);
    }
    return suggestions;
  }

  private static suggestProperty(
    objectNode: parser.Node,
    suggestWithValue: boolean,
    suggestions: Suggestion[],
  ): void {
    const existingProperties: Set<string> = DigitalTwinCompletionItemProvider.getExistingProperties(objectNode);

    const typeClassNode: ClassNode|undefined = DigitalTwinCompletionItemProvider.getObjectType(objectNode);
    const isTypeInferableButRequired: boolean =
      DigitalTwinCompletionItemProvider.isTypeInferableButRequired(objectNode, existingProperties);
    if (!typeClassNode || isTypeInferableButRequired) {
      return DigitalTwinCompletionItemProvider.AddTypePropertySuggestion(
        existingProperties, true, suggestWithValue, suggestions);
    } else {
      if (IntelliSenseUtility.isLanguageString(typeClassNode)) {
        return DigitalTwinCompletionItemProvider.AddLanguageCodePropertySuggestion(
          existingProperties, suggestWithValue, suggestions);
      }
      return DigitalTwinCompletionItemProvider.
        suggestPropertiesCandidates(typeClassNode, existingProperties, suggestWithValue, suggestions);
    }
  }

  private static isTypeInferableButRequired(objectNode: parser.Node, existingProperties: Set<string>): boolean {
    if (existingProperties.has(DigitalTwinConstants.TYPE)) {
      return false;
    }

    const outerPropertyNode: PropertyNode|undefined =
      DigitalTwinCompletionItemProvider.getOuterPropertyNode(objectNode);
    if (!outerPropertyNode || outerPropertyNode.type === Literal.LangString) {
      return false;
    }

    // If type can be inferred but not allowed to be inferred, type is required.
    const typeAllowedToBeInferred: boolean = (outerPropertyNode.isTypeInferable) as boolean;
    return !typeAllowedToBeInferred;
  }

  private static AddLanguageCodePropertySuggestion(
    existingPropertyNames: Set<string>,
    suggestWithValue: boolean,
    suggestions: Suggestion[],
    ): void {
    for (const code of LANGUAGE_CODE) {
      const dummyLanguageCodeNode: PropertyNode = {
        id: DigitalTwinConstants.DUMMY,
        name: code,
        type: Literal.String,
        nodeKind: NodeKind.Literal,
        constraint: {},
      };
      DigitalTwinCompletionItemProvider.AddPropertySuggestion(
        existingPropertyNames, dummyLanguageCodeNode, false, suggestWithValue, suggestions);
    }
  }

  private static getExistingProperties(objectNode: parser.Node): Set<string> {
    const existingProperties: Set<string> = new Set<string>();
    if (!objectNode.children) {
      return existingProperties;
    }

    for (const child of objectNode.children) {
      if (child === objectNode) {
        continue;
      }

      const propertyPair: PropertyPair|undefined = IntelliSenseUtility.parseProperty(child);
      if (propertyPair) {
        const propertyName = propertyPair.name.value;
        existingProperties.add(propertyName);
      }
    }
    return existingProperties;
  }

  private static getObjectType(objectNode: parser.Node): ClassNode|undefined {
    const typeProperty: parser.Node|undefined =
      IntelliSenseUtility.getPropertyValueOfObjectByKey(DigitalTwinConstants.TYPE, objectNode);
    if (typeProperty) {
      return IntelliSenseUtility.getClassNode(typeProperty.value);
    }

    return DigitalTwinCompletionItemProvider.getObjectTypeByOuterProperty(objectNode);
  }

  private static getObjectTypeByOuterProperty(objectNode: parser.Node): ClassNode|undefined {
    const outerPropertyNode: PropertyNode|undefined =
      DigitalTwinCompletionItemProvider.getOuterPropertyNode(objectNode);
    if (!outerPropertyNode) {
      return undefined;
    }

    const possibleClasses: ClassNode[] = IntelliSenseUtility.getObjectClasses(outerPropertyNode);
    if (possibleClasses && possibleClasses.length === 1) {
      return possibleClasses[0];
    }
    return undefined;
  }

  private static AddPropertySuggestion(
    existingPropertyNames: Set<string>,
    propertyNode: PropertyNode,
    isRequired: boolean,
    suggestWithValue: boolean,
    suggestions: Suggestion[],
    ): void {
    if (existingPropertyNames.has(propertyNode.name)) {
      return;
    }
    suggestions.push({
      isProperty: true,
      label: DigitalTwinCompletionItemProvider.formatLabel(propertyNode.name, isRequired),
      insertText: DigitalTwinCompletionItemProvider.getInsertedTextForProperty(propertyNode, suggestWithValue),
      includeSeparator: suggestWithValue,
    });
  }

  private static AddTypePropertySuggestion(
    existingPropertyNames: Set<string>,
    isRequired: boolean,
    suggestWithValue: boolean,
    suggestions: Suggestion[],
    ): void {
    const dummyTypeNode: PropertyNode = {
      id: DigitalTwinConstants.DUMMY,
      name: DigitalTwinConstants.TYPE,
      type: Constants.EMPTY_STRING,
      nodeKind: NodeKind.Literal,
      constraint: {},
    };
    DigitalTwinCompletionItemProvider.AddPropertySuggestion(
      existingPropertyNames, dummyTypeNode, isRequired, suggestWithValue, suggestions);
  }

  /**
   * get insert text for property
   * @param propertyNode DigitalTwin property node
   * @param includeValue identify if insert text includes property value
   */
  private static getInsertedTextForProperty(propertyNode: PropertyNode, includeValue: boolean): string {
    const name: string = propertyNode.name;
    if (!includeValue) {
      return `"${name}"`;
    }

    // provide value snippet according to property type
    let value = "$1";
    if (!propertyNode.type) {
      if (propertyNode.nodeKind === NodeKind.IRI) {
        // If property node has no type and is IRI node kind, then value is dtmi. Suggest empty string.
        value = '"$1"';
      }
      return `"${name}": ${value}`;
    }

    if (propertyNode.nodeKind === NodeKind.Literal) {
      switch (propertyNode.type) {
          case Literal.Boolean:
            value = "${1:false}";
            break;
          case Literal.Integer:
            value = "${1:0}";
            break;
          case Literal.String:
          case Literal.LangString:
            value = '"$1"';
            break;
        }
    } else if (propertyNode.isPlural) {
      value = "[$1]";
    } else {
      const typeClassNode: ClassNode|undefined = IntelliSenseUtility.getClassNode(propertyNode.type);
      if (typeClassNode && IntelliSenseUtility.isObjectClass(typeClassNode)) {
        value = "{$1}";
      }
    }

    return `"${name}": ${value}`;
  }

  private static suggestPropertiesCandidates(
    typeClassNode: ClassNode,
    existingPropertyNames: Set<string>,
    suggestWithValue: boolean,
    suggestions: Suggestion[],
    ): void {
    DigitalTwinCompletionItemProvider.AddIdPropertySuggestion(
      typeClassNode, existingPropertyNames, suggestWithValue, suggestions);

    DigitalTwinCompletionItemProvider.
      suggestRemainingProperties(typeClassNode, existingPropertyNames, suggestWithValue, suggestions);
  }

  private static AddIdPropertySuggestion(
    typeClassNode: ClassNode,
    existingPropertyNames: Set<string>,
    suggestWithValue: boolean,
    suggestions: Suggestion[],
    ): void {
    const isPartitionClass: boolean = IntelliSenseUtility.isPartitionClass(typeClassNode.name);
    const dummyIdNode: PropertyNode = {
      id: DigitalTwinConstants.DUMMY,
      name: DigitalTwinConstants.ID,
      type: Literal.String,
      nodeKind: NodeKind.Literal,
      constraint: {},
    };
    DigitalTwinCompletionItemProvider.AddPropertySuggestion(
      existingPropertyNames, dummyIdNode, isPartitionClass, suggestWithValue, suggestions);
  }

  private static suggestRemainingProperties(
    typeClassNode: ClassNode,
    existingPropertyNames: Set<string>,
    suggestWithValue: boolean,
    suggestions: Suggestion[],
    ): void {
    const propertiesCandidates: PropertyNode[] = IntelliSenseUtility.getPropertiesOfClassNode(typeClassNode);
    for (const propertyCandidate of propertiesCandidates) {
      DigitalTwinCompletionItemProvider.AddPropertySuggestion(existingPropertyNames,
        propertyCandidate, propertyCandidate.isRequired as boolean, suggestWithValue, suggestions);
    }
  }

  /**
   * suggest completion item for property value
   * @param jsonPropertyNode json node
   * @param position position
   * @param range overwrite range
   * @param separator separator after completion text
   */
  private static suggestValue(propertyName: string, objectNode: parser.Node, suggestions: Suggestion[]): void {
    let possibleValues: string[];
    if (propertyName === DigitalTwinConstants.TYPE) {
      possibleValues = DigitalTwinCompletionItemProvider.suggestTypeValues(objectNode);
    } else {
      possibleValues =
        DigitalTwinCompletionItemProvider.suggestNonTypeValues(propertyName, objectNode);
    }

    for (const value of possibleValues) {
      suggestions.push({
        isProperty: false,
        label: value,
        insertText: `"${value}"`,
        includeSeparator: true,
      });
    }
  }

  private static getOuterPropertyNode(objectNode: parser.Node): PropertyNode|undefined {
    const outerPropertyName: string = IntelliSenseUtility.getOuterPropertyName(objectNode);
    if (!outerPropertyName) {
      return undefined;
    }

    const outerPropertyObjectNode: parser.Node|undefined =
      IntelliSenseUtility.getParentJsonNodeByType(objectNode, JsonNodeType.Object);
    if (!outerPropertyObjectNode) {
      return undefined;
    }

    return DigitalTwinCompletionItemProvider.getPropertyNodeByPropertyName(outerPropertyName, outerPropertyObjectNode);
  }

  private static suggestTypeValues(objectNode: parser.Node): string[] {
    const valueCandidates: string[] = [];

    const outerPropertyNode: PropertyNode|undefined =
      DigitalTwinCompletionItemProvider.getOuterPropertyNode(objectNode) || IntelliSenseUtility.getEntryNode();
    if (!outerPropertyNode) {
      return valueCandidates;
    }

    const possibleClasses: ClassNode[] = IntelliSenseUtility.getObjectClasses(outerPropertyNode);
    for (const classNode of possibleClasses) {
      valueCandidates.push(classNode.name);
    }
    return valueCandidates;
  }

  private static suggestNonTypeValues(propertyName: string, objectNode: parser.Node): string[] {
    const valueCandidates: string[] = [];

    const propertyNode: PropertyNode|undefined =
      DigitalTwinCompletionItemProvider.getPropertyNodeByPropertyName(propertyName, objectNode);

    if (propertyNode?.constraint.in) {
        for (const instance of propertyNode.constraint.in) {
          valueCandidates.push(IntelliSenseUtility.resolveNodeName(instance));
        }
        return valueCandidates;
    }

    if (propertyNode?.type) {
      const typeClassNode: ClassNode|undefined = IntelliSenseUtility.getClassNode(propertyNode.type);
      if (typeClassNode) {
        return IntelliSenseUtility.getInstancesOfClassNode(typeClassNode);
      }
    }

    return valueCandidates;
  }

  private static getPropertyNodeByPropertyName(
    propertyName: string,
    objectNode: parser.Node,
    ): PropertyNode|undefined {
    let propertyNode: PropertyNode|undefined = IntelliSenseUtility.getPropertyNode(propertyName);

    if (!propertyNode) {
      // property name is shared by multiple property.
      propertyNode = DigitalTwinCompletionItemProvider.getPropertyNodeByOuterProperty(objectNode, propertyName);
    }

    return propertyNode;
  }

  private static getPropertyNodeByOuterProperty(
    objectNode: parser.Node,
    propertyName: string,
    ): PropertyNode|undefined {
    const outerPropertyClassNode: ClassNode|undefined = DigitalTwinCompletionItemProvider.getObjectType(objectNode);
    if (outerPropertyClassNode) {
      const properties: PropertyNode[] = IntelliSenseUtility.getPropertiesOfClassNode(outerPropertyClassNode);
      for (const property of properties) {
        if (property.name === propertyName) {
          return property;
        }
      }
    }

    return undefined;
  }

  /**
   * create completion item
   * @param label label
   * @param isProperty identify if kind is property
   * @param insertText insert text
   * @param position position
   * @param range overwrite range for completion text
   */
  private static createCompletionItem(
    suggestion: Suggestion,
    position: vscode.Position,
    range: vscode.Range,
    separator: string,
  ): vscode.CompletionItem {
    const insertTextTemp = suggestion.insertText + (suggestion.includeSeparator ? separator : Constants.EMPTY_STRING);
    const completionItem: vscode.CompletionItem = {
      label: suggestion.label,
      kind: suggestion.isProperty ? vscode.CompletionItemKind.Property : vscode.CompletionItemKind.Value,
      insertText: new vscode.SnippetString(insertTextTemp),
      // the start of range should be after position, otherwise completion item will not be shown
      range: new vscode.Range(position, range.end),
    };
    if (position.isAfter(range.start)) {
      completionItem.additionalTextEdits = [vscode.TextEdit.delete(new vscode.Range(range.start, position))];
    }
    return completionItem;
  }

  /**
   * evaluate the overwrite range for completion text
   * @param document text document
   * @param position position
   * @param node json node
   */
  private static evaluateOverwriteRange(
    document: vscode.TextDocument,
    position: vscode.Position,
    node: parser.Node,
  ): vscode.Range {
    let range: vscode.Range;
    if (
      node.type === JsonNodeType.String ||
      node.type === JsonNodeType.Number ||
      node.type === JsonNodeType.Boolean
    ) {
      range = IntelliSenseUtility.getNodeRange(document, node);
    } else {
      const word: string = DigitalTwinCompletionItemProvider.getCurrentWord(
        document,
        position,
      );
      const start: number = document.offsetAt(position) - word.length;
      range = new vscode.Range(document.positionAt(start), position);
    }
    return range;
  }

  /**
   * get the current word before position
   * @param document text document
   * @param position position
   */
  private static getCurrentWord(
    document: vscode.TextDocument,
    position: vscode.Position,
  ): string {
    let i: number = position.character - 1;
    const text: string = document.lineAt(position.line).text;
    while (
      i >= 0 &&
      DigitalTwinConstants.WORD_STOP.indexOf(text.charAt(i)) === -1
    ) {
      i--;
    }
    return text.slice(i + 1, position.character);
  }

  /**
   * evaluate the separator after offset
   * @param text text
   * @param offset offset
   */
  private static evaluateSeparatorAfter(text: string, offset: number): string {
    const scanner: parser.JSONScanner = parser.createScanner(text, true);
    scanner.setPosition(offset);
    const token: parser.SyntaxKind = scanner.scan();
    switch (token) {
      case parser.SyntaxKind.CommaToken:
      case parser.SyntaxKind.CloseBraceToken:
      case parser.SyntaxKind.CloseBracketToken:
      case parser.SyntaxKind.EOF:
        return Constants.EMPTY_STRING;
      default:
        return DigitalTwinConstants.DEFAULT_DELIMITER;
    }
  }

  private static getCompletionItems(
    document: vscode.TextDocument,
    position: vscode.Position,
<<<<<<< HEAD
    range: vscode.Range,
    includeValue: boolean,
    separator: string,
  ): vscode.CompletionItem[] {
    const completionItems: vscode.CompletionItem[] = [];
    const exist = new Set<string>();
    const classNode: ClassNode | undefined = DigitalTwinCompletionItemProvider.getObjectType(node, exist);
    let dummyNode: PropertyNode;
    if (!classNode) {
      // there are two cases when classNode is not defined
      // 1. there are multiple choice. In this case, ask user to specifiy @type
      // 2. invalid @type value. In this case, diagnostic shows error and user need to correct value
      if (!exist.has(DigitalTwinConstants.TYPE)) {
        // suggest @type property
        dummyNode = { id: DigitalTwinConstants.TYPE };
        completionItems.push(
          DigitalTwinCompletionItemProvider.createCompletionItem(
            `${dummyNode.id} ${DigitalTwinConstants.REQUIRED_PROPERTY_LABEL}`,
            true,
            DigitalTwinCompletionItemProvider.getInsertTextForProperty(dummyNode, includeValue, separator),
            position,
            range,
          ),
        );
      }
    } else if (IntelliSenseUtility.isLanguageNode(classNode)) {
      const stringValueSchema: ClassNode = { id: ValueSchema.String };
      for (const code of LANGUAGE_CODE) {
        if (exist.has(code)) {
          continue;
        }
        dummyNode = { id: code, range: [stringValueSchema] };
        completionItems.push(
          DigitalTwinCompletionItemProvider.createCompletionItem(
            code,
            true,
            DigitalTwinCompletionItemProvider.getInsertTextForProperty(dummyNode, includeValue, separator),
            position,
            range,
          ),
        );
      }
    } else if (classNode.properties) {
      const required =
        classNode.constraint && classNode.constraint.required
          ? new Set<string>(classNode.constraint.required)
          : new Set<string>();
      for (const child of classNode.properties) {
        if (!child.label || exist.has(child.label)) {
          continue;
        }
        completionItems.push(
          DigitalTwinCompletionItemProvider.createCompletionItem(
            DigitalTwinCompletionItemProvider.formatLabel(child.label, required),
            true,
            DigitalTwinCompletionItemProvider.getInsertTextForProperty(child, includeValue, separator),
            position,
            range,
          ),
        );
      }
      const suggestion: vscode.CompletionItem[] = DigitalTwinCompletionItemProvider.suggestReservedProperty(
        position,
        range,
        includeValue,
        separator,
        exist,
        required,
      );
      completionItems.push(...suggestion);
    }
    return completionItems;
  }

  /**
   * get the type of json object node and record existing properties
   * @param node json node
   * @param exist existing properties
   */
  private static getObjectType(node: parser.Node, exist: Set<string>): ClassNode | undefined {
    const parent: parser.Node | undefined = node.parent;
    if (!parent || parent.type !== JsonNodeType.Object || !parent.children) {
      return undefined;
    }
    let propertyName: string;
    let objectType: ClassNode | undefined;
    let propertyPair: PropertyPair | undefined;
    for (const child of parent.children) {
      if (child === node) {
        continue;
      }
      propertyPair = IntelliSenseUtility.parseProperty(child);
      if (!propertyPair || !propertyPair.name.value) {
        continue;
      }
      propertyName = propertyPair.name.value as string;
      exist.add(propertyName);
      // get from @type property
      if (propertyName === DigitalTwinConstants.TYPE) {
        const propertyValue: parser.Node = propertyPair.value;
        if (propertyValue.type === JsonNodeType.String) {
          objectType = IntelliSenseUtility.getClasNode(propertyValue.value as string);
        } else if (propertyValue.type === JsonNodeType.Array && propertyValue.children) {
          // support semantic type array
          for (const element of propertyValue.children) {
            if (element.type === JsonNodeType.String) {
              const type: string = element.value as string;
              if (type && DigitalTwinConstants.SUPPORT_SEMANTIC_TYPES.has(type)) {
                objectType = IntelliSenseUtility.getClasNode(type);
              }
            }
          }
        }
      }
    }
    // infer from outer property
    if (!objectType) {
      const propertyNode: PropertyNode | undefined = DigitalTwinCompletionItemProvider.getOuterPropertyNode(parent);
      if (propertyNode) {
        const classes: ClassNode[] = IntelliSenseUtility.getObjectClasses(propertyNode);
        if (classes.length === 1) {
          objectType = classes[0];
        }
      }
    }
    return objectType;
  }
=======
    stringNode: parser.Node,
    suggestions: Suggestion[],
    ): vscode.CompletionItem[] {
    const range: vscode.Range =
      DigitalTwinCompletionItemProvider.evaluateOverwriteRange(document, position, stringNode);
    const separator: string = DigitalTwinCompletionItemProvider.evaluateSeparatorAfter(
      document.getText(),
      document.offsetAt(range.end),
    );
>>>>>>> 70ba49a5

    const completionItems: vscode.CompletionItem[] = suggestions.map((s) =>
      DigitalTwinCompletionItemProvider.createCompletionItem(s, position, range, separator),
    );
    return completionItems;
  }

  /**
   * format property label with required information
   * @param jsonPropertyKey label
   * @param required required properties
   */
  private static formatLabel(jsonPropertyKey: string, isRequired: boolean): string {
    const requiredInfo: string =
      isRequired ? ` ${DigitalTwinConstants.REQUIRED_PROPERTY_LABEL}` : Constants.EMPTY_STRING;
    return `${jsonPropertyKey}` + requiredInfo;
  }

  public provideCompletionItems(
    document: vscode.TextDocument,
    position: vscode.Position,
  ): vscode.ProviderResult<vscode.CompletionItem[] | vscode.CompletionList> {
    if (!IntelliSenseUtility.isGraphInitialized()) {
      return undefined;
    }

    const text: string = DigitalTwinCompletionItemProvider.getTextForParse(document, position);
    const modelContent: ModelContent | undefined = IntelliSenseUtility.parseDigitalTwinModel(text);
    if (!modelContent) {
      return undefined;
    }

    const stringNode: parser.Node | undefined =
      parser.findNodeAtOffset(modelContent.jsonNode, document.offsetAt(position));
    if (!stringNode || stringNode.type !== JsonNodeType.String) {
      return undefined;
    }

    const suggestions: Suggestion[] = DigitalTwinCompletionItemProvider.getSuggestion(stringNode);

    return DigitalTwinCompletionItemProvider.getCompletionItems(document, position, stringNode, suggestions);
  }
}<|MERGE_RESOLUTION|>--- conflicted
+++ resolved
@@ -5,11 +5,6 @@
 import * as vscode from "vscode";
 import { Constants } from "../common/constants";
 import { DigitalTwinConstants } from "./digitalTwinConstants";
-<<<<<<< HEAD
-import { ClassNode, DigitalTwinGraph, PropertyNode, ValueSchema } from "./digitalTwinGraph";
-import { IntelliSenseUtility, JsonNodeType, PropertyPair } from "./intelliSenseUtility";
-import { LANGUAGE_CODE } from "./languageCode";
-=======
 import { ClassNode, Literal, NodeKind, PropertyNode } from "./digitalTwinGraph";
 import { IntelliSenseUtility, JsonNodeType, ModelContent, PropertyPair } from "./intelliSenseUtility";
 import { LANGUAGE_CODE } from "./languageCode";
@@ -20,7 +15,6 @@
   insertText: string;
   includeSeparator: boolean;
 }
->>>>>>> 70ba49a5
 
 /**
  * Completion item provider for DigitalTwin IntelliSense
@@ -534,135 +528,6 @@
   private static getCompletionItems(
     document: vscode.TextDocument,
     position: vscode.Position,
-<<<<<<< HEAD
-    range: vscode.Range,
-    includeValue: boolean,
-    separator: string,
-  ): vscode.CompletionItem[] {
-    const completionItems: vscode.CompletionItem[] = [];
-    const exist = new Set<string>();
-    const classNode: ClassNode | undefined = DigitalTwinCompletionItemProvider.getObjectType(node, exist);
-    let dummyNode: PropertyNode;
-    if (!classNode) {
-      // there are two cases when classNode is not defined
-      // 1. there are multiple choice. In this case, ask user to specifiy @type
-      // 2. invalid @type value. In this case, diagnostic shows error and user need to correct value
-      if (!exist.has(DigitalTwinConstants.TYPE)) {
-        // suggest @type property
-        dummyNode = { id: DigitalTwinConstants.TYPE };
-        completionItems.push(
-          DigitalTwinCompletionItemProvider.createCompletionItem(
-            `${dummyNode.id} ${DigitalTwinConstants.REQUIRED_PROPERTY_LABEL}`,
-            true,
-            DigitalTwinCompletionItemProvider.getInsertTextForProperty(dummyNode, includeValue, separator),
-            position,
-            range,
-          ),
-        );
-      }
-    } else if (IntelliSenseUtility.isLanguageNode(classNode)) {
-      const stringValueSchema: ClassNode = { id: ValueSchema.String };
-      for (const code of LANGUAGE_CODE) {
-        if (exist.has(code)) {
-          continue;
-        }
-        dummyNode = { id: code, range: [stringValueSchema] };
-        completionItems.push(
-          DigitalTwinCompletionItemProvider.createCompletionItem(
-            code,
-            true,
-            DigitalTwinCompletionItemProvider.getInsertTextForProperty(dummyNode, includeValue, separator),
-            position,
-            range,
-          ),
-        );
-      }
-    } else if (classNode.properties) {
-      const required =
-        classNode.constraint && classNode.constraint.required
-          ? new Set<string>(classNode.constraint.required)
-          : new Set<string>();
-      for (const child of classNode.properties) {
-        if (!child.label || exist.has(child.label)) {
-          continue;
-        }
-        completionItems.push(
-          DigitalTwinCompletionItemProvider.createCompletionItem(
-            DigitalTwinCompletionItemProvider.formatLabel(child.label, required),
-            true,
-            DigitalTwinCompletionItemProvider.getInsertTextForProperty(child, includeValue, separator),
-            position,
-            range,
-          ),
-        );
-      }
-      const suggestion: vscode.CompletionItem[] = DigitalTwinCompletionItemProvider.suggestReservedProperty(
-        position,
-        range,
-        includeValue,
-        separator,
-        exist,
-        required,
-      );
-      completionItems.push(...suggestion);
-    }
-    return completionItems;
-  }
-
-  /**
-   * get the type of json object node and record existing properties
-   * @param node json node
-   * @param exist existing properties
-   */
-  private static getObjectType(node: parser.Node, exist: Set<string>): ClassNode | undefined {
-    const parent: parser.Node | undefined = node.parent;
-    if (!parent || parent.type !== JsonNodeType.Object || !parent.children) {
-      return undefined;
-    }
-    let propertyName: string;
-    let objectType: ClassNode | undefined;
-    let propertyPair: PropertyPair | undefined;
-    for (const child of parent.children) {
-      if (child === node) {
-        continue;
-      }
-      propertyPair = IntelliSenseUtility.parseProperty(child);
-      if (!propertyPair || !propertyPair.name.value) {
-        continue;
-      }
-      propertyName = propertyPair.name.value as string;
-      exist.add(propertyName);
-      // get from @type property
-      if (propertyName === DigitalTwinConstants.TYPE) {
-        const propertyValue: parser.Node = propertyPair.value;
-        if (propertyValue.type === JsonNodeType.String) {
-          objectType = IntelliSenseUtility.getClasNode(propertyValue.value as string);
-        } else if (propertyValue.type === JsonNodeType.Array && propertyValue.children) {
-          // support semantic type array
-          for (const element of propertyValue.children) {
-            if (element.type === JsonNodeType.String) {
-              const type: string = element.value as string;
-              if (type && DigitalTwinConstants.SUPPORT_SEMANTIC_TYPES.has(type)) {
-                objectType = IntelliSenseUtility.getClasNode(type);
-              }
-            }
-          }
-        }
-      }
-    }
-    // infer from outer property
-    if (!objectType) {
-      const propertyNode: PropertyNode | undefined = DigitalTwinCompletionItemProvider.getOuterPropertyNode(parent);
-      if (propertyNode) {
-        const classes: ClassNode[] = IntelliSenseUtility.getObjectClasses(propertyNode);
-        if (classes.length === 1) {
-          objectType = classes[0];
-        }
-      }
-    }
-    return objectType;
-  }
-=======
     stringNode: parser.Node,
     suggestions: Suggestion[],
     ): vscode.CompletionItem[] {
@@ -672,7 +537,6 @@
       document.getText(),
       document.offsetAt(range.end),
     );
->>>>>>> 70ba49a5
 
     const completionItems: vscode.CompletionItem[] = suggestions.map((s) =>
       DigitalTwinCompletionItemProvider.createCompletionItem(s, position, range, separator),
